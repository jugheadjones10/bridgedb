--- conflicted
+++ resolved
@@ -126,6 +126,19 @@
 LOGFILE_COUNT = 5
 LOGFILE_ROTATE_SIZE = 10000000
 
+#---------------------------
+# Database/Parsing Options  \
+#------------------------------------------------------------------------------
+#
+# These options change various database transaction and descriptor parsing
+# behaviours.
+#------------------------------------------------------------------------------
+
+# (boolean) If True, then collect, sort, and store all timestamps seen for all
+# bridges. This operation is extremely expensive, and should be disabled when
+# it is not necessary.
+COLLECT_TIMESTAMPS = True
+
 #-------------------------------
 # General Distribution Options  \
 #------------------------------------------------------------------------------
@@ -156,23 +169,8 @@
 # Only "Stable" is now supported.  This is a list of (flag,minimum) tuples.
 FORCE_FLAGS = [("Stable", 1)]
 
-<<<<<<< HEAD
-#---------------------------
-# Database/Parsing Options  \
-#------------------------------------------------------------------------------
-#
-# These options change various database transaction and descriptor parsing
-# behaviours.
-#------------------------------------------------------------------------------
-
-# (boolean) If True, then collect, sort, and store all timestamps seen for all
-# bridges. This operation is extremely expensive, and should be disabled when
-# it is not necessary.
-COLLECT_TIMESTAMPS = True
-=======
 # Only consider routers whose purpose matches this string.
 BRIDGE_PURPOSE = "bridge"
->>>>>>> bf3027a8
 
 #-------------------------------
 # HTTP(S) Distribution Options  \
@@ -216,10 +214,6 @@
 # (boolean) Same as the HTTPS_USE_IP_FROM_FORWARDED_HEADER option, but for
 # unencrypted connections.
 HTTP_USE_IP_FROM_FORWARDED_HEADER = False
-
-# How many bridges do we try to give back in an answer by the
-# unencrypted HTTP distributor?
-HTTP_N_BRIDGES_PER_ANSWER = 3
 
 # Options related to recaptcha support.
 # Enable/Disable recaptcha
